
[![Build Status](https://travis-ci.org/autonlab/DeepSurvivalMachines.svg?branch=master)](https://travis-ci.org/autonlab/DeepSurvivalMachines)
&nbsp;&nbsp;&nbsp;
[![codecov](https://codecov.io/gh/autonlab/DeepSurvivalMachines/branch/master/graph/badge.svg?token=FU1HB5O92D)](https://codecov.io/gh/autonlab/DeepSurvivalMachines)
&nbsp;&nbsp;&nbsp;
[![License: MIT](https://img.shields.io/badge/License-MIT-yellow.svg)](https://opensource.org/licenses/MIT)
&nbsp;&nbsp;&nbsp;
[![GitHub Repo stars](https://img.shields.io/github/stars/autonlab/auton-survival?style=social)](https://github.com/autonlab/auton-survival)

<img align=right style="align:right;" src="https://ndownloader.figshare.com/files/34052981" width=30%>

<br>


The `auton-survival` Package
---------------------------

The python package `auton-survival` is repository of reusable utilities for projects
involving censored Time-to-Event Data. `auton-survival` provides a flexible APIs 
allowing rapid experimentation including dataset preprocessing, regression, 
counterfactual estimation, clustering and phenotyping and propensity adjusted evaluation.

**For complete details on** `auton-survival` **see**: 
<h3>• <a href="https://www.cs.cmu.edu/~chiragn/papers/auton_survival.pdf">White Paper</a> &nbsp;&nbsp; • <a href="https://autonlab.github.io/auton-survival/">Documentation</a> &nbsp;&nbsp; • <a href="https://nbviewer.org/github/autonlab/auton-survival/tree/master/examples/">Demo Notebooks</a></h3>


<<<<<<< HEAD
=======
# Contents


### 1. [What is Survival Analysis?](#what) 

### 2. [The Auton Survival Package](#package) 
       
### 3. [Survival Regression](#regression)

### 4. [Phenotyping and Knowledge Discovery](#phenotyping)

### 5. [Evaluation and Reporting](#evaluation)

### 6. [Dataset Loading and Preprocessing](#preprocess)

### 7. [Citing and References](#ref)

### 8. [Compatibility and Installation](#install)

### 9. [Contributing](#contrib)

### 10. [License](#license)
<hr>

<br>

<a id="what"></a>
>>>>>>> 4cb835ee

What is Survival Analysis?
--------------------------

**Survival Analysis** involves estimating when an event of interest, \( T \)
would take places given some features or covariates \( X \). In statistics
and ML these scenarious are modelled as regression to estimate the conditional
survival distribution, \( P(T>t|X) \). As compared to typical
regression problems, Survival Analysis differs in two major ways:

* The Event distribution, \( T \) has positive support, 
  \( T in [0, inf) \).
* There is presence of censoring (ie. a large number of instances of data are
  lost to follow up.)

<a id="package"></a>

<<<<<<< HEAD
=======
The Auton Survival Package
---------------------------

The package `auton_survival` is repository of reusable utilities for projects
involving censored Time-to-Event Data. `auton_survival` allows rapid
experimentation including dataset preprocessing, regression, counterfactual
estimation, clustering and phenotyping and propensity-adjusted evaluation.

<a id="regression"></a>
>>>>>>> 4cb835ee

Survival Regression
-------------------

<<<<<<< HEAD
#### `auton_survival.models`

Training a Deep Cox Proportional Hazards Model with `auton-survival`

```python
from auton_survival import datasets, preprocessing, models 

# Load the SUPPORT Dataset
outcomes, features = datasets.load_dataset("SUPPORT")

# Preprocess (Impute and Scale) the features
features = preprocessing.Preprocessor().fit_transform(features)

# Train a Deep Cox Proportional Hazards (DCPH) model
model = models.cph.DeepCoxPH(layers=[100])
model.fit(features, outcomes.time, outcomes.event)

# Predict risk at specific time horizons.
predictions = model.predict_risk(features, t=[8, 12, 16])
```



#### `auton_survival.estimators`

This module provides a wrapper `auton_survival.estimators.SurvivalModel` to model
survival datasets with standard survival (time-to-event) analysis methods.
The use of the wrapper allows a simple standard interface for multiple different
survival regression methods.

`auton_survival.estimators` also provides convenient wrappers around other popular
python survival analysis packages to experiment with Random Survival Forests and 
Weibull Accelerated Failure Time regression models.

```python
from auton_survival import estimators

# Train a Deep Survival Machines model using the SurvivalModel class.
model = estimators.SurvivalModel(model='dsm')
model.fit(features, outcomes)

# Predict risk at time horizons.
predictions = model.predict_risk(features, times=[8, 12, 16])
```

#### `auton_survival.experiments`

Modules to perform standard survival analysis experiments. This module
provides a top-level interface to run `auton-survival` style experiments
of survival analysis, involving cross-validation style experiments with
multiple different survival analysis models

```python
# auton-survival Style Cross Validation Experiment.
from auton_survival.experiments import SurvivalRegressionCV

# Define the Hyperparameter grid to perform Cross Validation
hyperparam_grid = {'n_estimators' : [50, 100],  'max_depth' : [3, 5],
                   'max_features' : ['sqrt', 'log2']}

# Train a RSF model with cross-validation using the SurvivalRegressionCV class
model = SurvivalRegressionCV(model='rsf', cv_folds=5, hyperparam_grid=hyperparam_grid)
model.fit(features, outcomes)
=======
### `auton_survival.models`

Currently supported Survival Models include:

- `auton_survival.models.dsm.DeepSurvivalMachines`
- `auton_survival.models.dcm.DeepCoxMixtures`
- `auton_survival.models.cph.DeepCoxPH`
- `auton_survival.models.cmhe.DeepCoxMixturesHeterogenousEffects`

Training a Deep Cox Proportional Hazards Model with `auton-survival`:

```python
from auton_survival import datasets, preprocessing, models 

# Load the SUPPORT Dataset
outcomes, features = datasets.load_dataset("SUPPORT")

# Preprocess (Impute and Scale) the features
features = preprocessing.Preprocessor().fit_transform(features)

# Train a Deep Cox Proportional Hazards (DCPH) model
model = models.cph.DeepCoxPH(layers=[100])
model.fit(features, outcomes.time, outcomes.event)

# Predict risk at specific time horizons.
predictions = model.predict_risk(features, t=[8, 12, 16])
```

### `auton_survival.estimators` [Demo Notebook](https://nbviewer.org/github/autonlab/auton-survival/blob/master/examples/Survival%20Regression%20with%20Auton-Survival.ipynb)</a>

This module provides a wrapper `auton_survival.estimators.SurvivalModel` to model
survival datasets with standard survival (time-to-event) analysis methods.
The use of the wrapper allows a simple standard interface for multiple different
survival regression methods.

`auton_survival.estimators` also provides convenient wrappers around other popular
python survival analysis packages to experiment with Random Survival Forests and 
Weibull Accelerated Failure Time regression models.

```python
from auton_survival import estimators

# Train a Deep Survival Machines model using the SurvivalModel class.
model = estimators.SurvivalModel(model='dsm')
model.fit(features, outcomes)

# Predict risk at time horizons.
predictions = model.predict_risk(features, times=[8, 12, 16])
```

### `auton_survival.experiments` [Demo Notebook](https://nbviewer.org/github/autonlab/auton-survival/blob/master/examples/CV%20Survival%20Regression%20on%20SUPPORT%20Dataset.ipynb)</a>

Modules to perform standard survival analysis experiments. This module
provides a top-level interface to run `auton_survival` style experiments
of survival analysis, involving options for cross-validation and
nested cross-validation style experiments with multiple different survival
analysis models.

The module supports multiple model peroformance evaluation metrics and further 
eases evaluation by automatically computing the *censoring adjusted* estimates,
such as **Time Dependent Concordance Index** and **Brier Score** with **IPCW**
adjustment.

```python
# auton_survival cross-validation experiment.
from auton_survival.datasets import load_dataset

outcomes, features = load_dataset(dataset='SUPPORT')
cat_feats = ['sex', 'income', 'race']
num_feats = ['age', 'resp', 'glucose']

from auton_survival.experiments import SurvivalRegressionCV
# Instantiate an auton_survival Experiment 
experiment = SurvivalRegressionCV(model='cph', num_folds=5, 
                                    hyperparam_grid=hyperparam_grid)

# Fit the `experiment` object with the specified Cox model.
model = experiment.fit(features, outcomes, metric='ibs',
                       cat_feats=cat_feats, num_feats=num_feats)
>>>>>>> 4cb835ee

```

<a id="phenotyping"></a>

Phenotyping and Knowledge Discovery
-----------------------------------

<<<<<<< HEAD
#### `auton_survival.phenotyping`
=======
### `auton_survival.phenotyping` [Demo Notebook](https://nbviewer.org/github/autonlab/auton-survival/blob/master/examples/Phenotyping%20Censored%20Time-to-Events.ipynb)</a>
>>>>>>> 4cb835ee

`auton_survival.phenotyping` allows extraction of latent clusters or subgroups
of patients that demonstrate similar outcomes. In the context of this package,
we refer to this task as **phenotyping**. `auton_survival.phenotyping` allows:

- **Intersectional Phenotyping**: Recovers groups, or phenotypes, of individuals 
over exhaustive combinations of user-specified categorical and numerical features. 

```python
<<<<<<< HEAD
from auton_survival.phenotyping import ClusteringPhenotyper

# Dimensionality reduction using Principal Component Analysis (PCA) to 8 dimensions.
dim_red_method, = 'pca', 8

# We use a Gaussian Mixture Model (GMM) with 3 components and diagonal covariance.
clustering_method, n_clusters = 'gmm', 3

# Initialize the phenotyper with the above hyperparameters.
phenotyper = ClusteringPhenotyper(clustering_method=clustering_method, 
                                  dim_red_method=dim_red_method, 
                                  n_components=n_components, 
                                  n_clusters=n_clusters)
# Fit and infer the phenogroups.
phenotypes = phenotyper.fit_phenotype(features)

# Plot the phenogroup specific Kaplan-Meier survival estimate.
auton_survival.reporting.plot_kaplanmeier(outcomes, phenotypes)
```

- **Factual Phenotyping**: Involves the use of structured latent variable
models, `auton_survival.models.dcm.DeepCoxMixtures` or
`auton_survival.models.dsm.DeepSurvivalMachines` to recover phenogroups that
demonstrate differential observed survival rates.
=======
from auton_survival.phenotyping import IntersectionalPhenotyper
>>>>>>> 4cb835ee

# ’ca’ is cancer status. ’age’ is binned into two quantiles.
phenotyper = IntersectionalPhenotyper(num_vars_quantiles=(0, .5, 1.0),
cat_vars=['ca'], num_vars=['age'])
phenotypes = phenotyper.fit_predict(features)
```

- **Unsupervised Phenotyping**: Identifies groups of individuals based on structured 
similarity in the fature space by first performing dimensionality reduction of the 
input covariates, followed by clustering. The estimated probability of an individual 
to belong to a latent group is computed as the distance to the cluster normalized by 
the sum of distance to other clusters.

```python
from auton_survival.phenotyping import ClusteringPhenotyper

# Dimensionality reduction using Principal Component Analysis (PCA) to 8 dimensions.
dim_red_method, = 'pca', 
# We use a Gaussian Mixture Model (GMM) with 3 components and diagonal covariance.
clustering_method, n_clusters = 'gmm', 

# Initialize the phenotyper with the above hyperparameters.
phenotyper = ClusteringPhenotyper(clustering_method=clustering_method,
                                  dim_red_method=dim_red_method,
                                  n_components=n_components,
                                  n_clusters=n_clusters)
# Fit and infer the phenogroups.
phenotypes = phenotyper.fit_predict(features)
```

- **Supervised Phenotyping**: Identifies latent groups of individuals with similar
survival outcomes. This approach can be performed as a direct consequence of training 
the `Deep Survival Machines` and `Deep Cox Mixtures` latent variable survival 
regression estimators using the `predict latent z` method. 

```python
from auton_survival.models.dcm import DeepCoxMixtures [Demo Notebook]

# Instantiate a DCM Model with 3 phenogroups and a single hidden layer with size 100.
model = DeepCoxMixtures(k = 3, layers = [100])
model.fit(features, outcomes.time, outcomes.event, iters = 100, learning_rate = 1e-4)

# Infer the latent Phenotpyes
latent_z_prob = model.predict_latent_z(features)
phenotypings = latent_z_prob.argmax(axis=1)
```

- **Counterfactual Phenotyping**: Identifies groups of individuals that demonstrate
heterogenous treatment effects. That is, the learnt phenogroups have differential
response to a specific intervention. Relies on the specially designed
`auton_survival.models.cmhe.DeepCoxMixturesHeterogenousEffects` latent variable model.

```python
# Instantiate the CMHE model
model = DeepCoxMixturesHeterogenousEffects(random_seed=random_seed, k=k, g=g, layers=layers)

model = model.fit(features, outcomes.time, outcomes.event, intervention)
zeta_probs = model.predict_latent_phi(x_tr)
zeta = np.argmax(zeta_probs, axis=1)
```

- **Virtual Twins Phenotyping**: Phenotyper that estimates the potential outcomes under treatment and
control using a counterfactual Deep Cox Proportional Hazards model,
followed by regressing the difference of the estimated counterfactual
Restricted Mean Survival Times using a Random Forest regressor.

```python
from auton_survival.phenotyping import SurvivalVirtualTwins

# Instantiate the Survival Virtual Twins
model = SurvivalVirtualTwins(horizon=365)
# Infer the estimated counterfactual phenotype probability.
phenotypes = model.fit_predict(features, outcomes.time, outcomes.event, interventions)
```

<a id="evaluation"></a>

Evaluation and Reporting
-------------------------

### `auton_survival.metrics`

Helper functions to generate standard reports for common Survival Analysis tasks with support for bootstrapped confidence intervals.

- **Regression Metric**: Metrics for survival model performance evaluation:
    - Brier Score 
    - Integrated Brier Score
    - Area under the Receiver Operating Characteristic (ROC) Curve
    - Concordance Index

```python
from auton_survival.metrics import survival_regression_metric

# Infer event-free survival probability from model
predictions = model.predict_survival(features, times)
# Compute Brier Score, Integrated Brier Score
# Area Under ROC Curve and Time Dependent Concordance Index
metrics = ['brs', 'ibs', 'auc', 'ctd']
score = survival_regression_metric(metric='brs', outcomes_train, 
                                   outcomes_test, predictions_test,
                                   times=times)
```

- **Treatment Effect**: Used to compare treatment arms by computing the difference in the following metrics for treatment and control groups:
    - Time at Risk (TaR)
    - Risk at Time
    - Restricted Mean Survival Time (RMST)

```python
from auton_survival.metrics import survival_diff_metric

# Compute the difference in RMST, Risk at Time, and TaR between treatment and control groups
metrics = ['restricted_mean', 'survival_at', 'tar']
effect = survival_diff_metric(metric='restricted_mean', outcomes=outcomes
                              treatment_indicator=treatment_indicator, 
                              weights=None, horizon=120, n_bootstrap=500)
```

- **Phenotype Purity**: Used to measure a phenotyper’s ability to extract subgroups, or phenogroups, with differential survival rates by fitting a Kaplan-Meier estimator within each phenogroup followed by estimating the Brier Score or Integrated Brier Score within each phenogroup.

```python
from auton_survival.metrics import phenotype_purity

# Measure phenotype purity using the Brier Score at event horizons of 1, 2 and 5 years.
phenotype_purity(phenotypes, outcomes, strategy='instantaneous', 
                 time=[365,730,1825])
# Measure phenotype purity using the Integrated Brier score at an event horizon of 5 years.
phenotype_purity(phenotypes, outcomes, strategy='integrated', time=1825)
```

### `auton_survival.reporting`

Helper functions to generate plots for Survival Analysis tasks.

```python
# Plot separate Kaplan Meier survival estimates for phenogroups.
auton_survival.reporting.plot_kaplanmeier(outcomes, groups=phenotypes)

# Plot separate Nelson-Aalen estimates for phenogroups.
auton_survival.reporting.plot_nelsonaalen(outcomes, groups=phenotypes)
```

<a id="preprocess"></a>

Dataset Loading and Preprocessing
---------------------------------

Helper functions to load and preprocess various time-to-event data like the
popular `SUPPORT`, `FRAMINGHAM` and `PBC` dataset for survival analysis.


#### `auton_survival.datasets`

```python
# Load the SUPPORT Dataset
from auton_survival.datasets import load_dataset
datasets = ['SUPPORT', 'PBC', 'FRAMINGHAM', 'MNIST', 'SYNTHETIC']
features, outcomes = datasets.load_dataset('SUPPORT')
```

#### `auton_survival.preprocessing`
This module provides a flexible API to perform imputation and data
normalization for downstream machine learning models. The module has
3 distinct classes, `Scaler`, `Imputer` and `Preprocessor`. The `Preprocessor`
class is a composite transform that does both Imputing ***and*** Scaling with
a single function call.

```python
# Preprocessing loaded Datasets
from auton_survival import datasets
features, outcomes = datasets.load_topcat()

from auton_survival.preprocessing import Preprocessing
features = Preprocessor().fit_transform(features,
                    cat_feats=['GENDER', 'ETHNICITY', 'SMOKE'],
                    num_feats=['height', 'weight'])

# The `cat_feats` and `num_feats` lists would contain all the categorical and numerical features in the dataset.

```

<<<<<<< HEAD
Evaluation and Reporting
-------------------------

#### `auton_survival.metrics`

Helper functions to generate standard reports for common Survival Analysis tasks.
=======
<a id="ref"></a>
>>>>>>> 4cb835ee

Citing and References
----------------------

<<<<<<< HEAD
Please cite the following if you use `auton-survival`:

[auton-survival: an Open-Source Package for Regression,
Counterfactual Estimation, Evaluation and Phenotyping 
with Censored Time-to-Event Data (2022)](https://arxiv.org/abs/2204.07276)</a>

```
@article{nagpal2022autonsurvival,
  url = {https://arxiv.org/abs/2204.07276},
  author = {Nagpal, Chirag and Potosnak, Willa and Dubrawski, Artur},
  title = {auton-survival: an Open-Source Package for Regression,
  Counterfactual Estimation, Evaluation and Phenotyping with
  Censored Time-to-Event Data},
  publisher = {arXiv},
  year = {2022},
}
```

Additionally, models and methods in `auton_survival` come from the following papers.
Please cite the individual papers if you employ them in your research:
=======
**Please cite the following paper if you use the `auton-survival` package:**

[1] [auton-survival: 
an Open-Source Package for Regression, Counterfactual Estimation, Evaluation and Phenotyping with Censored Time-to-Event Data. arXiv (2022)](https://arxiv.org/abs/2204.07276)</a>

```
  @article{auton-survival,
  title={auton-survival: an Open-Source Package for Regression, Counterfactual Estimation, Evaluation and Phenotyping with Censored Time-to-Event Data},
  author={Nagpal, Chirag and Potosnak, Willa and Dubrawski, Artur},
  year={2022},
  publisher={arXiv}
  }
```

**Additionally, `auton-survival` implements the following methodologies:**
>>>>>>> 4cb835ee

[2] [Deep Survival Machines:
Fully Parametric Survival Regression and
Representation Learning for Censored Data with Competing Risks.
IEEE Journal of Biomedical and Health Informatics (2021)](https://arxiv.org/abs/2003.01176)</a>

```
  @article{nagpal2021dsm,
  title={Deep survival machines: Fully parametric survival regression and representation learning for censored data with competing risks},
  author={Nagpal, Chirag and Li, Xinyu and Dubrawski, Artur},
  journal={IEEE Journal of Biomedical and Health Informatics},
  volume={25},
  number={8},
  pages={3163--3175},
  year={2021},
  publisher={IEEE}
  }
```

[3] [Deep Parametric Time-to-Event Regression with Time-Varying Covariates. AAAI
Spring Symposium (2021)](http://proceedings.mlr.press/v146/nagpal21a.html)</a>

```
  @InProceedings{pmlr-v146-nagpal21a,
  title={Deep Parametric Time-to-Event Regression with Time-Varying Covariates},
  author={Nagpal, Chirag and Jeanselme, Vincent and Dubrawski, Artur},
  booktitle={Proceedings of AAAI Spring Symposium on Survival Prediction - Algorithms, Challenges, and Applications 2021},
  series={Proceedings of Machine Learning Research},
  publisher={PMLR},
  }
```

[4] [Deep Cox Mixtures for Survival Regression. Conference on Machine Learning for
Healthcare (2021)](https://arxiv.org/abs/2101.06536)</a>

```
  @inproceedings{nagpal2021dcm,
  title={Deep Cox mixtures for survival regression},
  author={Nagpal, Chirag and Yadlowsky, Steve and Rostamzadeh, Negar and Heller, Katherine},
  booktitle={Machine Learning for Healthcare Conference},
  pages={674--708},
  year={2021},
  organization={PMLR}
  }
```

[5] [Counterfactual Phenotyping with Censored Time-to-Events (2022)](https://arxiv.org/abs/2202.11089)</a>

```
  @article{nagpal2022counterfactual,
  title={Counterfactual Phenotyping with Censored Time-to-Events},
  author={Nagpal, Chirag and Goswami, Mononito and Dufendach, Keith and Dubrawski, Artur},
  journal={arXiv preprint arXiv:2202.11089},
  year={2022}
  }
```
<<<<<<< HEAD
## Installation

```console
foo@bar:~$ git clone https://github.com/autonlab/auton-survival.git
foo@bar:~$ pip install -r requirements.txt
```

Compatibility
-------------
`auton-survival` requires `python` 3.5+ and `pytorch` 1.1+.
=======

<a id="install"></a>

Compatibility and Installation
------------------------------
`auton_survival` requires `python` 3.5+ and `pytorch` 1.1+.
>>>>>>> 4cb835ee

To evaluate performance using standard metrics
`auton-survival` requires `scikit-survival`.

To install `auton_survival`, clone the following git repository:
```console
foo@bar:~$ git clone https://github.com/autonlab/auton-survival.git
foo@bar:~$ pip install -r requirements.txt
```

<a id="contrib"></a>

Contributing
------------
`auton-survival` is [on GitHub]. Bug reports and pull requests are welcome.

[on GitHub]: https://github.com/autonlab/auton-survival.git

<a id="license"></a>

License
-------
MIT License

Copyright (c) 2022 Carnegie Mellon University, [Auton Lab](http://autonlab.org)

Permission is hereby granted, free of charge, to any person obtaining a copy
of this software and associated documentation files (the "Software"), to deal
in the Software without restriction, including without limitation the rights
to use, copy, modify, merge, publish, distribute, sublicense, and/or sell
copies of the Software, and to permit persons to whom the Software is
furnished to do so, subject to the following conditions:

The above copyright notice and this permission notice shall be included in all
copies or substantial portions of the Software.

THE SOFTWARE IS PROVIDED "AS IS", WITHOUT WARRANTY OF ANY KIND, EXPRESS OR
IMPLIED, INCLUDING BUT NOT LIMITED TO THE WARRANTIES OF MERCHANTABILITY,
FITNESS FOR A PARTICULAR PURPOSE AND NONINFRINGEMENT. IN NO EVENT SHALL THE
AUTHORS OR COPYRIGHT HOLDERS BE LIABLE FOR ANY CLAIM, DAMAGES OR OTHER
LIABILITY, WHETHER IN AN ACTION OF CONTRACT, TORT OR OTHERWISE, ARISING FROM,
OUT OF OR IN CONNECTION WITH THE SOFTWARE OR THE USE OR OTHER DEALINGS IN THE
SOFTWARE.

<img align="right" height ="120px" src="https://www.cs.cmu.edu/~chiragn/cmu_logo.jpeg">
<img align="right" height ="110px" src="https://www.cs.cmu.edu/~chiragn/auton_logo.png"> 

<br><br><br><br><br>
<br><br><br><br><br><|MERGE_RESOLUTION|>--- conflicted
+++ resolved
@@ -7,6 +7,7 @@
 &nbsp;&nbsp;&nbsp;
 [![GitHub Repo stars](https://img.shields.io/github/stars/autonlab/auton-survival?style=social)](https://github.com/autonlab/auton-survival)
 
+
 <img align=right style="align:right;" src="https://ndownloader.figshare.com/files/34052981" width=30%>
 
 <br>
@@ -24,8 +25,6 @@
 <h3>• <a href="https://www.cs.cmu.edu/~chiragn/papers/auton_survival.pdf">White Paper</a> &nbsp;&nbsp; • <a href="https://autonlab.github.io/auton-survival/">Documentation</a> &nbsp;&nbsp; • <a href="https://nbviewer.org/github/autonlab/auton-survival/tree/master/examples/">Demo Notebooks</a></h3>
 
 
-<<<<<<< HEAD
-=======
 # Contents
 
 
@@ -53,7 +52,6 @@
 <br>
 
 <a id="what"></a>
->>>>>>> 4cb835ee
 
 What is Survival Analysis?
 --------------------------
@@ -71,8 +69,6 @@
 
 <a id="package"></a>
 
-<<<<<<< HEAD
-=======
 The Auton Survival Package
 ---------------------------
 
@@ -82,76 +78,10 @@
 estimation, clustering and phenotyping and propensity-adjusted evaluation.
 
 <a id="regression"></a>
->>>>>>> 4cb835ee
 
 Survival Regression
 -------------------
 
-<<<<<<< HEAD
-#### `auton_survival.models`
-
-Training a Deep Cox Proportional Hazards Model with `auton-survival`
-
-```python
-from auton_survival import datasets, preprocessing, models 
-
-# Load the SUPPORT Dataset
-outcomes, features = datasets.load_dataset("SUPPORT")
-
-# Preprocess (Impute and Scale) the features
-features = preprocessing.Preprocessor().fit_transform(features)
-
-# Train a Deep Cox Proportional Hazards (DCPH) model
-model = models.cph.DeepCoxPH(layers=[100])
-model.fit(features, outcomes.time, outcomes.event)
-
-# Predict risk at specific time horizons.
-predictions = model.predict_risk(features, t=[8, 12, 16])
-```
-
-
-
-#### `auton_survival.estimators`
-
-This module provides a wrapper `auton_survival.estimators.SurvivalModel` to model
-survival datasets with standard survival (time-to-event) analysis methods.
-The use of the wrapper allows a simple standard interface for multiple different
-survival regression methods.
-
-`auton_survival.estimators` also provides convenient wrappers around other popular
-python survival analysis packages to experiment with Random Survival Forests and 
-Weibull Accelerated Failure Time regression models.
-
-```python
-from auton_survival import estimators
-
-# Train a Deep Survival Machines model using the SurvivalModel class.
-model = estimators.SurvivalModel(model='dsm')
-model.fit(features, outcomes)
-
-# Predict risk at time horizons.
-predictions = model.predict_risk(features, times=[8, 12, 16])
-```
-
-#### `auton_survival.experiments`
-
-Modules to perform standard survival analysis experiments. This module
-provides a top-level interface to run `auton-survival` style experiments
-of survival analysis, involving cross-validation style experiments with
-multiple different survival analysis models
-
-```python
-# auton-survival Style Cross Validation Experiment.
-from auton_survival.experiments import SurvivalRegressionCV
-
-# Define the Hyperparameter grid to perform Cross Validation
-hyperparam_grid = {'n_estimators' : [50, 100],  'max_depth' : [3, 5],
-                   'max_features' : ['sqrt', 'log2']}
-
-# Train a RSF model with cross-validation using the SurvivalRegressionCV class
-model = SurvivalRegressionCV(model='rsf', cv_folds=5, hyperparam_grid=hyperparam_grid)
-model.fit(features, outcomes)
-=======
 ### `auton_survival.models`
 
 Currently supported Survival Models include:
@@ -231,7 +161,6 @@
 # Fit the `experiment` object with the specified Cox model.
 model = experiment.fit(features, outcomes, metric='ibs',
                        cat_feats=cat_feats, num_feats=num_feats)
->>>>>>> 4cb835ee
 
 ```
 
@@ -240,11 +169,7 @@
 Phenotyping and Knowledge Discovery
 -----------------------------------
 
-<<<<<<< HEAD
-#### `auton_survival.phenotyping`
-=======
 ### `auton_survival.phenotyping` [Demo Notebook](https://nbviewer.org/github/autonlab/auton-survival/blob/master/examples/Phenotyping%20Censored%20Time-to-Events.ipynb)</a>
->>>>>>> 4cb835ee
 
 `auton_survival.phenotyping` allows extraction of latent clusters or subgroups
 of patients that demonstrate similar outcomes. In the context of this package,
@@ -254,34 +179,7 @@
 over exhaustive combinations of user-specified categorical and numerical features. 
 
 ```python
-<<<<<<< HEAD
-from auton_survival.phenotyping import ClusteringPhenotyper
-
-# Dimensionality reduction using Principal Component Analysis (PCA) to 8 dimensions.
-dim_red_method, = 'pca', 8
-
-# We use a Gaussian Mixture Model (GMM) with 3 components and diagonal covariance.
-clustering_method, n_clusters = 'gmm', 3
-
-# Initialize the phenotyper with the above hyperparameters.
-phenotyper = ClusteringPhenotyper(clustering_method=clustering_method, 
-                                  dim_red_method=dim_red_method, 
-                                  n_components=n_components, 
-                                  n_clusters=n_clusters)
-# Fit and infer the phenogroups.
-phenotypes = phenotyper.fit_phenotype(features)
-
-# Plot the phenogroup specific Kaplan-Meier survival estimate.
-auton_survival.reporting.plot_kaplanmeier(outcomes, phenotypes)
-```
-
-- **Factual Phenotyping**: Involves the use of structured latent variable
-models, `auton_survival.models.dcm.DeepCoxMixtures` or
-`auton_survival.models.dsm.DeepSurvivalMachines` to recover phenogroups that
-demonstrate differential observed survival rates.
-=======
 from auton_survival.phenotyping import IntersectionalPhenotyper
->>>>>>> 4cb835ee
 
 # ’ca’ is cancer status. ’age’ is binned into two quantiles.
 phenotyper = IntersectionalPhenotyper(num_vars_quantiles=(0, .5, 1.0),
@@ -433,7 +331,7 @@
 popular `SUPPORT`, `FRAMINGHAM` and `PBC` dataset for survival analysis.
 
 
-#### `auton_survival.datasets`
+### `auton_survival.datasets`
 
 ```python
 # Load the SUPPORT Dataset
@@ -442,7 +340,7 @@
 features, outcomes = datasets.load_dataset('SUPPORT')
 ```
 
-#### `auton_survival.preprocessing`
+### `auton_survival.preprocessing`
 This module provides a flexible API to perform imputation and data
 normalization for downstream machine learning models. The module has
 3 distinct classes, `Scaler`, `Imputer` and `Preprocessor`. The `Preprocessor`
@@ -463,42 +361,11 @@
 
 ```
 
-<<<<<<< HEAD
-Evaluation and Reporting
--------------------------
-
-#### `auton_survival.metrics`
-
-Helper functions to generate standard reports for common Survival Analysis tasks.
-=======
 <a id="ref"></a>
->>>>>>> 4cb835ee
 
 Citing and References
 ----------------------
 
-<<<<<<< HEAD
-Please cite the following if you use `auton-survival`:
-
-[auton-survival: an Open-Source Package for Regression,
-Counterfactual Estimation, Evaluation and Phenotyping 
-with Censored Time-to-Event Data (2022)](https://arxiv.org/abs/2204.07276)</a>
-
-```
-@article{nagpal2022autonsurvival,
-  url = {https://arxiv.org/abs/2204.07276},
-  author = {Nagpal, Chirag and Potosnak, Willa and Dubrawski, Artur},
-  title = {auton-survival: an Open-Source Package for Regression,
-  Counterfactual Estimation, Evaluation and Phenotyping with
-  Censored Time-to-Event Data},
-  publisher = {arXiv},
-  year = {2022},
-}
-```
-
-Additionally, models and methods in `auton_survival` come from the following papers.
-Please cite the individual papers if you employ them in your research:
-=======
 **Please cite the following paper if you use the `auton-survival` package:**
 
 [1] [auton-survival: 
@@ -514,7 +381,6 @@
 ```
 
 **Additionally, `auton-survival` implements the following methodologies:**
->>>>>>> 4cb835ee
 
 [2] [Deep Survival Machines:
 Fully Parametric Survival Regression and
@@ -571,28 +437,15 @@
   year={2022}
   }
 ```
-<<<<<<< HEAD
-## Installation
-
-```console
-foo@bar:~$ git clone https://github.com/autonlab/auton-survival.git
-foo@bar:~$ pip install -r requirements.txt
-```
-
-Compatibility
--------------
-`auton-survival` requires `python` 3.5+ and `pytorch` 1.1+.
-=======
 
 <a id="install"></a>
 
 Compatibility and Installation
 ------------------------------
 `auton_survival` requires `python` 3.5+ and `pytorch` 1.1+.
->>>>>>> 4cb835ee
 
 To evaluate performance using standard metrics
-`auton-survival` requires `scikit-survival`.
+`auton_survival` requires `scikit-survival`.
 
 To install `auton_survival`, clone the following git repository:
 ```console
@@ -604,7 +457,7 @@
 
 Contributing
 ------------
-`auton-survival` is [on GitHub]. Bug reports and pull requests are welcome.
+`auton_survival` is [on GitHub]. Bug reports and pull requests are welcome.
 
 [on GitHub]: https://github.com/autonlab/auton-survival.git
 
